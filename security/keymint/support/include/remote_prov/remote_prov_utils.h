--- conflicted
+++ resolved
@@ -143,14 +143,6 @@
 
 /**
  * Parses a DeviceInfo structure from the given CBOR data. The parsed data is then validated to
-<<<<<<< HEAD
- * ensure it is formatted correctly and that it contains the required values for Remote Key
- * Provisioning.
- */
-ErrMsgOr<std::unique_ptr<cppbor::Map>> parseAndValidateDeviceInfo(
-        const std::vector<uint8_t>& deviceInfoBytes, IRemotelyProvisionedComponent* provisionable);
-
-=======
  * ensure it contains the minimum required data at the time of manufacturing. This is only a
  * partial validation, as some fields may not be provisioned yet at the time this information
  * is parsed in the manufacturing process.
@@ -185,5 +177,4 @@
         const EekChain& eekChain, const std::vector<uint8_t>& eekId, int32_t supportedEekCurve,
         IRemotelyProvisionedComponent* provisionable, const std::vector<uint8_t>& challenge);
 
->>>>>>> 5b85b4f3
 }  // namespace aidl::android::hardware::security::keymint::remote_prov