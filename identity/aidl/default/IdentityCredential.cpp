--- conflicted
+++ resolved
@@ -255,15 +255,12 @@
     return ndk::ScopedAStatus::ok();
 }
 
-<<<<<<< HEAD
-=======
 ndk::ScopedAStatus IdentityCredential::setVerificationToken(
         const VerificationToken& verificationToken) {
     verificationToken_ = verificationToken;
     return ndk::ScopedAStatus::ok();
 }
 
->>>>>>> fc7b29c5
 ndk::ScopedAStatus IdentityCredential::startRetrieval(
         const vector<SecureAccessControlProfile>& accessControlProfiles,
         const HardwareAuthToken& authToken, const vector<int8_t>& itemsRequestS,
