--- conflicted
+++ resolved
@@ -58,27 +58,11 @@
                         .isOk());
 }
 
-void KeymasterHidlTest::SetUpTestCase() {
+void KeymasterHidlTest::SetUp() {
     InitializeKeymaster();
 
     os_version_ = support::getOsVersion();
     os_patch_level_ = support::getOsPatchlevel();
-<<<<<<< HEAD
-
-    auto service_manager = android::hidl::manager::V1_0::IServiceManager::getService();
-    ASSERT_NE(nullptr, service_manager.get());
-    all_keymasters_.push_back(keymaster_);
-    service_manager->listByInterface(
-        IKeymasterDevice::descriptor, [&](const hidl_vec<hidl_string>& names) {
-            for (auto& name : names) {
-                if (name == service_name_) continue;
-                auto keymaster = IKeymasterDevice::getService(name);
-                ASSERT_NE(keymaster, nullptr);
-                all_keymasters_.push_back(keymaster);
-            }
-        });
-=======
->>>>>>> a15f40bd
 }
 
 ErrorCode KeymasterHidlTest::GenerateKey(const AuthorizationSet& key_desc, HidlBuf* key_blob,
