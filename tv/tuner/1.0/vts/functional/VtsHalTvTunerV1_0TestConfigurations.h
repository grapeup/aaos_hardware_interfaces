--- conflicted
+++ resolved
@@ -39,44 +39,7 @@
 const uint32_t FMQ_SIZE_4M = 0x400000;
 const uint32_t FMQ_SIZE_16M = 0x1000000;
 
-<<<<<<< HEAD
-#define CLEAR_KEY_SYSTEM_ID 0xF6D8
-#define FILTER_MAIN_TYPE_BIT_COUNT 32
-#define PROVISION_STR                                      \
-    "{                                                   " \
-    "  \"id\": 21140844,                                 " \
-    "  \"name\": \"Test Title\",                         " \
-    "  \"lowercase_organization_name\": \"Android\",     " \
-    "  \"asset_key\": {                                  " \
-    "  \"encryption_key\": \"nezAr3CHFrmBR9R8Tedotw==\"  " \
-    "  },                                                " \
-    "  \"cas_type\": 1,                                  " \
-    "  \"track_types\": [ ]                              " \
-    "}                                                   "
-
-typedef enum {
-    SOURCE,
-    SINK,
-    LINKAGE_DIR,
-} Linkage;
-
-typedef enum {
-    DESC_0,
-    DESC_MAX,
-} Descrambler;
-
-struct DescramblerConfig {
-    uint32_t casSystemId;
-    string provisionStr;
-    vector<uint8_t> hidlPvtData;
-};
-
-// TODO: remove all the manual config array after the dynamic config refactoring is done.
-static DemuxFilterType filterLinkageTypes[LINKAGE_DIR][FILTER_MAIN_TYPE_BIT_COUNT];
-static DescramblerConfig descramblerArray[DESC_MAX];
-=======
 #define FILTER_MAIN_TYPE_BIT_COUNT 5
->>>>>>> bc7cfe2b
 
 // Hardware configs
 static map<string, FrontendConfig> frontendMap;
@@ -85,10 +48,7 @@
 static map<string, LnbConfig> lnbMap;
 static map<string, TimeFilterConfig> timeFilterMap;
 static map<string, vector<uint8_t>> diseqcMsgMap;
-<<<<<<< HEAD
-=======
 static map<string, DescramblerConfig> descramblerMap;
->>>>>>> bc7cfe2b
 
 // Hardware and test cases connections
 static LiveBroadcastHardwareConnections live;
@@ -169,15 +129,12 @@
     TunerTestingConfigReader::readTimeFilterConfig1_0(timeFilterMap);
 };
 
-<<<<<<< HEAD
-=======
 /** Config all the descramblers that would be used in the tests */
 inline void initDescramblerConfig() {
     // Read customized config
     TunerTestingConfigReader::readDescramblerConfig1_0(descramblerMap);
 };
 
->>>>>>> bc7cfe2b
 /** Read the vendor configurations of which hardware to use for each test cases/data flows */
 inline void connectHardwaresToTestCases() {
     TunerTestingConfigReader::connectLiveBroadcast(live);
@@ -256,8 +213,6 @@
         return false;
     }
 
-<<<<<<< HEAD
-=======
     bool descramblerIsValid =
             descrambling.support
                     ? descramblerMap.find(descrambling.descramblerId) != descramblerMap.end()
@@ -268,7 +223,6 @@
         return false;
     }
 
->>>>>>> bc7cfe2b
     bool diseqcMsgIsValid = true;
     if (lnbLive.support) {
         for (auto msgName : lnbLive.diseqcMsgs) {
@@ -287,16 +241,4 @@
     }
 
     return true;
-<<<<<<< HEAD
-}
-
-// TODO: remove all the manual configs after the dynamic config refactoring is done.
-/** Configuration array for the descrambler test */
-inline void initDescramblerConfig() {
-    descramblerArray[DESC_0].casSystemId = CLEAR_KEY_SYSTEM_ID;
-    descramblerArray[DESC_0].provisionStr = PROVISION_STR;
-    descramblerArray[DESC_0].hidlPvtData.resize(256);
-};
-=======
-}
->>>>>>> bc7cfe2b
+}