--- conflicted
+++ resolved
@@ -555,31 +555,6 @@
 
 INSTANTIATE_TEST_CASE_P(AudioPatchHidl, AudioPatchHidlTest,
                         ::testing::ValuesIn(getDeviceParameters()), &DeviceParameterToString);
-<<<<<<< HEAD
-
-//////////////////////////////////////////////////////////////////////////////
-//////////////// Required and recommended audio format support ///////////////
-// From:
-// https://source.android.com/compatibility/android-cdd.html#5_4_audio_recording
-// From:
-// https://source.android.com/compatibility/android-cdd.html#5_5_audio_playback
-/////////// TODO: move to the beginning of the file for easier update ////////
-//////////////////////////////////////////////////////////////////////////////
-
-struct ConfigHelper {
-    // for retro compatibility only test the primary device IN_BUILTIN_MIC
-    // FIXME: in the next audio HAL version, test all available devices
-    static bool primaryHasMic() {
-        auto& policyConfig = getCachedPolicyConfig();
-        if (policyConfig.getStatus() != OK || policyConfig.getPrimaryModule() == nullptr) {
-            return true;  // Could not get the information, run all tests
-        }
-        auto getMic = [](auto& devs) { return devs.getDevice(
-                AUDIO_DEVICE_IN_BUILTIN_MIC, {}, AUDIO_FORMAT_DEFAULT); };
-        auto primaryMic = getMic(policyConfig.getPrimaryModule()->getDeclaredDevices());
-        auto availableMic = getMic(policyConfig.getAvailableInputDevices());
-=======
->>>>>>> 460be586
 
 // Nesting a tuple in another tuple allows to use GTest Combine function to generate
 // all combinations of devices and configs.
@@ -603,11 +578,6 @@
     return result;
 }
 #endif
-
-// Nesting a tuple in another tuple allows to use GTest Combine function to generate
-// all combinations of devices and configs.
-enum { PARAM_DEVICE, PARAM_CONFIG };
-using DeviceConfigParameter = std::tuple<DeviceParameter, AudioConfig>;
 
 /** Generate a test name based on an audio config.
  *
@@ -625,9 +595,6 @@
            ((config.channelMask == mkEnumBitfield(AudioChannelMask::OUT_MONO) ||
              config.channelMask == mkEnumBitfield(AudioChannelMask::IN_MONO))
                     ? "MONO"
-<<<<<<< HEAD
-                    : ::testing::PrintToString(config.channelMask));
-=======
 #if MAJOR_VERSION == 2
                     : ::testing::PrintToString(config.channelMask)
 #elif MAJOR_VERSION >= 4
@@ -654,7 +621,6 @@
                    },
                    std::get<PARAM_FLAGS>(info.param)));
 #endif
->>>>>>> 460be586
 }
 
 class AudioHidlTestWithDeviceConfigParameter
@@ -673,10 +639,6 @@
         return std::get<PARAM_DEVICE_NAME>(std::get<PARAM_DEVICE>(GetParam()));
     }
     const AudioConfig& getConfig() const { return std::get<PARAM_CONFIG>(GetParam()); }
-<<<<<<< HEAD
-};
-
-=======
 #if MAJOR_VERSION == 2
     AudioInputFlag getInputFlags() const {
         return std::get<INDEX_INPUT>(std::get<PARAM_FLAGS>(GetParam()));
@@ -698,7 +660,6 @@
 
 #include "ConfigHelper.h"
 
->>>>>>> 460be586
 //////////////////////////////////////////////////////////////////////////////
 ///////////////////////////// getInputBufferSize /////////////////////////////
 //////////////////////////////////////////////////////////////////////////////
@@ -707,11 +668,7 @@
 // android.hardware.microphone
 //        how to get this value ? is it a property ???
 
-<<<<<<< HEAD
-class AudioCaptureConfigPrimaryTest : public AudioHidlTestWithDeviceConfigParameter {
-=======
 class AudioCaptureConfigTest : public AudioHidlTestWithDeviceConfigParameter {
->>>>>>> 460be586
   protected:
     void inputBufferSizeTest(const AudioConfig& audioConfig, bool supportRequired) {
         uint64_t bufferSize;
@@ -741,48 +698,20 @@
         "support.");
     inputBufferSizeTest(getConfig(), true);
 }
-<<<<<<< HEAD
-INSTANTIATE_TEST_CASE_P(
-        RequiredInputBufferSize, RequiredInputBufferSizeTest,
-        // FIXME: uses primaryHasMic
-        ::testing::Combine(
-                ::testing::ValuesIn(getDeviceParametersForPrimaryDeviceTests()),
-                ::testing::ValuesIn(ConfigHelper::getRequiredSupportCaptureAudioConfig())),
-        &DeviceConfigParameterToString);
-INSTANTIATE_TEST_CASE_P(
-        SupportedInputBufferSize, RequiredInputBufferSizeTest,
-        ::testing::Combine(::testing::ValuesIn(getDeviceParameters()),
-                           ::testing::ValuesIn(ConfigHelper::getSupportedCaptureAudioConfig())),
-        &DeviceConfigParameterToString);
-=======
->>>>>>> 460be586
 
 // Test that the recommended capture config are supported or lead to a
 // INVALID_ARGUMENTS return
 class OptionalInputBufferSizeTest : public AudioCaptureConfigTest {};
 TEST_P(OptionalInputBufferSizeTest, OptionalInputBufferSizeTest) {
     doc::test(
-<<<<<<< HEAD
-        "Input buffer size should be retrievable for a format with recommended "
-        "support.");
-=======
             "Input buffer size should be retrievable for a format with recommended "
             "support.");
->>>>>>> 460be586
     inputBufferSizeTest(getConfig(), false);
 }
 
 #if MAJOR_VERSION <= 5
 // For V2..5 test the primary device according to CDD requirements.
 INSTANTIATE_TEST_CASE_P(
-<<<<<<< HEAD
-        RecommendedCaptureAudioConfigSupport, OptionalInputBufferSizeTest,
-        // FIXME: uses primaryHasMic
-        ::testing::Combine(
-                ::testing::ValuesIn(getDeviceParametersForPrimaryDeviceTests()),
-                ::testing::ValuesIn(ConfigHelper::getRecommendedSupportCaptureAudioConfig())),
-        &DeviceConfigParameterToString);
-=======
         RequiredInputBufferSize, RequiredInputBufferSizeTest,
         ::testing::Combine(
                 ::testing::ValuesIn(getDeviceParametersForPrimaryDeviceTests()),
@@ -807,7 +736,6 @@
                         ::testing::ValuesIn(getInputDeviceConfigParameters()),
                         &DeviceConfigParameterToString);
 #endif
->>>>>>> 460be586
 
 //////////////////////////////////////////////////////////////////////////////
 /////////////////////////////// setScreenState ///////////////////////////////
@@ -964,12 +892,7 @@
         ASSERT_NO_FATAL_FAILURE(OpenStreamTest::SetUp());  // setup base
         address.device = AudioDevice::OUT_DEFAULT;
         const AudioConfig& config = getConfig();
-<<<<<<< HEAD
-        // TODO: test all flag combination
-        auto flags = mkEnumBitfield(AudioOutputFlag::NONE);
-=======
         auto flags = getOutputFlags();
->>>>>>> 460be586
         testOpen(
                 [&](AudioIoHandle handle, AudioConfig config, auto cb) {
 #if MAJOR_VERSION == 2
@@ -996,44 +919,26 @@
         "recommended config");
     // Open done in SetUp
 }
-<<<<<<< HEAD
-// FIXME: Add instantiations for non-primary devices with configs harvested from the APM config file
-=======
 
 #if MAJOR_VERSION <= 5
 // For V2..5 test the primary device according to CDD requirements.
->>>>>>> 460be586
 INSTANTIATE_TEST_CASE_P(
         RequiredOutputStreamConfigSupport, OutputStreamTest,
         ::testing::Combine(
                 ::testing::ValuesIn(getDeviceParametersForPrimaryDeviceTests()),
-<<<<<<< HEAD
-                ::testing::ValuesIn(ConfigHelper::getRequiredSupportPlaybackAudioConfig())),
-=======
                 ::testing::ValuesIn(ConfigHelper::getRequiredSupportPlaybackAudioConfig()),
                 ::testing::Values(AudioOutputFlag::NONE)),
->>>>>>> 460be586
         &DeviceConfigParameterToString);
 INSTANTIATE_TEST_CASE_P(
         SupportedOutputStreamConfig, OutputStreamTest,
         ::testing::Combine(::testing::ValuesIn(getDeviceParameters()),
-<<<<<<< HEAD
-                           ::testing::ValuesIn(ConfigHelper::getSupportedPlaybackAudioConfig())),
-        &DeviceConfigParameterToString);
-
-=======
                            ::testing::ValuesIn(ConfigHelper::getSupportedPlaybackAudioConfig()),
                            ::testing::Values(AudioOutputFlag::NONE)),
         &DeviceConfigParameterToString);
->>>>>>> 460be586
 INSTANTIATE_TEST_CASE_P(
         RecommendedOutputStreamConfigSupport, OutputStreamTest,
         ::testing::Combine(
                 ::testing::ValuesIn(getDeviceParametersForPrimaryDeviceTests()),
-<<<<<<< HEAD
-                ::testing::ValuesIn(ConfigHelper::getRecommendedSupportPlaybackAudioConfig())),
-        &DeviceConfigParameterToString);
-=======
                 ::testing::ValuesIn(ConfigHelper::getRecommendedSupportPlaybackAudioConfig()),
                 ::testing::Values(AudioOutputFlag::NONE)),
         &DeviceConfigParameterToString);
@@ -1045,7 +950,6 @@
                         ::testing::ValuesIn(getOutputDeviceConfigParameters()),
                         &DeviceConfigParameterToString);
 #endif
->>>>>>> 460be586
 
 ////////////////////////////// openInputStream //////////////////////////////
 
@@ -1054,12 +958,7 @@
         ASSERT_NO_FATAL_FAILURE(OpenStreamTest::SetUp());  // setup base
         address.device = AudioDevice::IN_DEFAULT;
         const AudioConfig& config = getConfig();
-<<<<<<< HEAD
-        // TODO: test all supported flags and source
-        auto flags = mkEnumBitfield(AudioInputFlag::NONE);
-=======
         auto flags = getInputFlags();
->>>>>>> 460be586
         testOpen(
                 [&](AudioIoHandle handle, AudioConfig config, auto cb) {
                     return getDevice()->openInputStream(handle, address, config, flags,
@@ -1086,33 +985,14 @@
 // For V2..5 test the primary device according to CDD requirements.
 INSTANTIATE_TEST_CASE_P(
         RequiredInputStreamConfigSupport, InputStreamTest,
-<<<<<<< HEAD
-        // FIXME: uses primaryHasMic
-        ::testing::Combine(
-                ::testing::ValuesIn(getDeviceParametersForPrimaryDeviceTests()),
-                ::testing::ValuesIn(ConfigHelper::getRequiredSupportCaptureAudioConfig())),
-=======
         ::testing::Combine(
                 ::testing::ValuesIn(getDeviceParametersForPrimaryDeviceTests()),
                 ::testing::ValuesIn(ConfigHelper::getRequiredSupportCaptureAudioConfig()),
                 ::testing::Values(AudioInputFlag::NONE)),
->>>>>>> 460be586
         &DeviceConfigParameterToString);
 INSTANTIATE_TEST_CASE_P(
         SupportedInputStreamConfig, InputStreamTest,
         ::testing::Combine(::testing::ValuesIn(getDeviceParameters()),
-<<<<<<< HEAD
-                           ::testing::ValuesIn(ConfigHelper::getSupportedCaptureAudioConfig())),
-        &DeviceConfigParameterToString);
-
-INSTANTIATE_TEST_CASE_P(
-        RecommendedInputStreamConfigSupport, InputStreamTest,
-        // FIXME: uses primaryHasMic
-        ::testing::Combine(
-                ::testing::ValuesIn(getDeviceParametersForPrimaryDeviceTests()),
-                ::testing::ValuesIn(ConfigHelper::getRecommendedSupportCaptureAudioConfig())),
-        &DeviceConfigParameterToString);
-=======
                            ::testing::ValuesIn(ConfigHelper::getSupportedCaptureAudioConfig()),
                            ::testing::Values(AudioInputFlag::NONE)),
         &DeviceConfigParameterToString);
@@ -1131,7 +1011,6 @@
                         ::testing::ValuesIn(getInputDeviceConfigParameters()),
                         &DeviceConfigParameterToString);
 #endif
->>>>>>> 460be586
 
 //////////////////////////////////////////////////////////////////////////////
 ////////////////////////////// IStream getters ///////////////////////////////
